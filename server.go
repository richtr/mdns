--- conflicted
+++ resolved
@@ -66,19 +66,8 @@
 	}
 
 	// Create the listeners
-<<<<<<< HEAD
-	ipv4List, err := net.ListenMulticastUDP("udp4", config.Iface, config.IPv4Addr)
-	if err != nil {
-		log.Printf("[ERR] mdns server: Failed to start IPv4 listener: %v", err)
-	}
-	ipv6List, err := net.ListenMulticastUDP("udp6", config.Iface, config.IPv6Addr)
-	if err != nil {
-		log.Printf("[ERR] mdns server: Failed to start IPv6 listener: %v", err)
-	}
-=======
-	ipv4List, _ := net.ListenMulticastUDP("udp4", config.Iface, ipv4Addr)
-	ipv6List, _ := net.ListenMulticastUDP("udp6", config.Iface, ipv6Addr)
->>>>>>> 53baee62
+	ipv4List, _ := net.ListenMulticastUDP("udp4", config.Iface, config.IPv4Addr)
+	ipv6List, _ := net.ListenMulticastUDP("udp6", config.Iface, config.IPv4Addr)
 
 	// Check if we have any listener
 	if ipv4List == nil && ipv6List == nil {
