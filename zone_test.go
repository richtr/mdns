package mdns

import (
	"bytes"
	"net"
	"reflect"
	"testing"

	"github.com/miekg/dns"
)

func makeService(t *testing.T) *MDNSService {
<<<<<<< HEAD
	m := &MDNSService{
		Instance: "hostname.",
		Service:  "_http._tcp.",
		Port:     80,
		Info:     "Local web server",
		Domain:   "local.",
	}
	if err := m.Init(); err != nil {
=======
	return makeServiceWithServiceName(t, "_http._tcp")
}

func makeServiceWithServiceName(t *testing.T, service string) *MDNSService {
	m, err := NewMDNSService(
		"hostname",
		service,
		"local.",
		"testhost.",
		80, // port
		[]net.IP{net.IP([]byte{192, 168, 0, 42}), net.ParseIP("2620:0:1000:1900:b0c2:d0b2:c411:18bc")},
		[]string{"Local web server"}) // TXT

	if err != nil {
>>>>>>> c01b6b75
		t.Fatalf("err: %v", err)
	}

	return m
}

func TestNewMDNSService_BadParams(t *testing.T) {
	for _, test := range []struct {
		testName string
		hostName string
		domain   string
	}{
		{
			"NewMDNSService should fail when passed hostName that is not a legal fully-qualified domain name",
			"hostname", // not legal FQDN - should be "hostname." or "hostname.local.", etc.
			"local.",   // legal
		},
		{
			"NewMDNSService should fail when passed domain that is not a legal fully-qualified domain name",
			"hostname.", // legal
			"local",     // should be "local."
		},
	} {
		_, err := NewMDNSService(
			"instance name",
			"_http._tcp",
			test.domain,
			test.hostName,
			80, // port
			[]net.IP{net.IP([]byte{192, 168, 0, 42})},
			[]string{"Local web server"}) // TXT
		if err == nil {
			t.Fatalf("%s: error expected, but got none", test.testName)
		}
	}
}

func TestMDNSService_BadAddr(t *testing.T) {
	s := makeService(t)
	q := dns.Question{
		Name:  "random",
		Qtype: dns.TypeANY,
	}
	recs := s.Records(q)
	if len(recs) != 0 {
		t.Fatalf("bad: %v", recs)
	}
}

func TestMDNSService_ServiceAddr(t *testing.T) {
	s := makeService(t)
	q := dns.Question{
		Name:  "_http._tcp.local.",
		Qtype: dns.TypeANY,
	}
	recs := s.Records(q)
<<<<<<< HEAD
	if len(recs) != 5 {
		t.Fatalf("bad: %v", recs)
=======
	if got, want := len(recs), 5; got != want {
		t.Fatalf("got %d records, want %d: %v", got, want, recs)
>>>>>>> c01b6b75
	}

	if ptr, ok := recs[0].(*dns.PTR); !ok {
		t.Errorf("recs[0] should be PTR record, got: %v, all records: %v", recs[0], recs)
	} else if got, want := ptr.Ptr, "hostname._http._tcp.local."; got != want {
		t.Fatalf("bad PTR record %v: got %v, want %v", ptr, got, want)
	}

	if _, ok := recs[1].(*dns.SRV); !ok {
		t.Errorf("recs[1] should be SRV record, got: %v, all reccords: %v", recs[1], recs)
	}
	if _, ok := recs[2].(*dns.A); !ok {
		t.Errorf("recs[2] should be A record, got: %v, all records: %v", recs[2], recs)
	}
	if _, ok := recs[3].(*dns.AAAA); !ok {
<<<<<<< HEAD
		t.Fatalf("bad: %v", recs[3])
	}
	if _, ok := recs[4].(*dns.TXT); !ok {
		t.Fatalf("bad: %v", recs[4])
	}

	if ptr.Ptr != s.instanceAddr {
		t.Fatalf("bad: %v", recs[0])
=======
		t.Errorf("recs[3] should be AAAA record, got: %v, all records: %v", recs[3], recs)
	}
	if _, ok := recs[4].(*dns.TXT); !ok {
		t.Errorf("recs[4] should be TXT record, got: %v, all records: %v", recs[4], recs)
>>>>>>> c01b6b75
	}

	q.Qtype = dns.TypePTR
	if recs2 := s.Records(q); !reflect.DeepEqual(recs, recs2) {
		t.Fatalf("PTR question should return same result as ANY question: ANY => %v, PTR => %v", recs, recs2)
	}
}

func TestMDNSService_InstanceAddr_ANY(t *testing.T) {
	s := makeService(t)
	q := dns.Question{
		Name:  "hostname._http._tcp.local.",
		Qtype: dns.TypeANY,
	}
	recs := s.Records(q)
	if len(recs) != 4 {
		t.Fatalf("bad: %v", recs)
	}
	if _, ok := recs[0].(*dns.SRV); !ok {
		t.Fatalf("bad: %v", recs[0])
	}
	if _, ok := recs[1].(*dns.A); !ok {
		t.Fatalf("bad: %v", recs[1])
	}
	if _, ok := recs[2].(*dns.AAAA); !ok {
		t.Fatalf("bad: %v", recs[2])
	}
	if _, ok := recs[3].(*dns.TXT); !ok {
		t.Fatalf("bad: %v", recs[3])
	}
}

func TestMDNSService_InstanceAddr_SRV(t *testing.T) {
	s := makeService(t)
	q := dns.Question{
		Name:  "hostname._http._tcp.local.",
		Qtype: dns.TypeSRV,
	}
	recs := s.Records(q)
	if len(recs) != 3 {
		t.Fatalf("bad: %v", recs)
	}
	srv, ok := recs[0].(*dns.SRV)
	if !ok {
		t.Fatalf("bad: %v", recs[0])
	}
	if _, ok := recs[1].(*dns.A); !ok {
		t.Fatalf("bad: %v", recs[1])
	}
	if _, ok := recs[2].(*dns.AAAA); !ok {
		t.Fatalf("bad: %v", recs[2])
	}

	if srv.Port != uint16(s.Port) {
		t.Fatalf("bad: %v", recs[0])
	}
}

func TestMDNSService_InstanceAddr_A(t *testing.T) {
	s := makeService(t)
	q := dns.Question{
		Name:  "hostname._http._tcp.local.",
		Qtype: dns.TypeA,
	}
	recs := s.Records(q)
	if len(recs) != 1 {
		t.Fatalf("bad: %v", recs)
	}
	a, ok := recs[0].(*dns.A)
	if !ok {
		t.Fatalf("bad: %v", recs[0])
	}
<<<<<<< HEAD
	if !bytes.Equal(a.A, s.ipv4Addr) {
=======
	if !bytes.Equal(a.A, []byte{192, 168, 0, 42}) {
>>>>>>> c01b6b75
		t.Fatalf("bad: %v", recs[0])
	}
}

func TestMDNSService_InstanceAddr_AAAA(t *testing.T) {
	s := makeService(t)
	q := dns.Question{
		Name:  "hostname._http._tcp.local.",
		Qtype: dns.TypeAAAA,
	}
	recs := s.Records(q)
	if len(recs) != 1 {
		t.Fatalf("bad: %v", recs)
	}
	a4, ok := recs[0].(*dns.AAAA)
	if !ok {
		t.Fatalf("bad: %v", recs[0])
	}
<<<<<<< HEAD
	if !bytes.Equal(a4.AAAA, s.ipv6Addr) {
=======
	ip6 := net.ParseIP("2620:0:1000:1900:b0c2:d0b2:c411:18bc")
	if got := len(ip6); got != net.IPv6len {
		t.Fatalf("test IP failed to parse (len = %d, want %d)", got, net.IPv6len)
	}
	if !bytes.Equal(a4.AAAA, ip6) {
>>>>>>> c01b6b75
		t.Fatalf("bad: %v", recs[0])
	}
}

func TestMDNSService_InstanceAddr_TXT(t *testing.T) {
	s := makeService(t)
	q := dns.Question{
		Name:  "hostname._http._tcp.local.",
		Qtype: dns.TypeTXT,
	}
	recs := s.Records(q)
	if len(recs) != 1 {
		t.Fatalf("bad: %v", recs)
	}
	txt, ok := recs[0].(*dns.TXT)
	if !ok {
		t.Fatalf("bad: %v", recs[0])
	}
	if got, want := txt.Txt, s.TXT; !reflect.DeepEqual(got, want) {
		t.Fatalf("TXT record mismatch for %v: got %v, want %v", recs[0], got, want)
	}
}

func TestMDNSService_HostNameQuery(t *testing.T) {
	s := makeService(t)
	for _, test := range []struct {
		q    dns.Question
		want []dns.RR
	}{
		{
			dns.Question{Name: "testhost.", Qtype: dns.TypeA},
			[]dns.RR{&dns.A{
				Hdr: dns.RR_Header{
					Name:   "testhost.",
					Rrtype: dns.TypeA,
					Class:  dns.ClassINET,
					Ttl:    120,
				},
				A: net.IP([]byte{192, 168, 0, 42}),
			}},
		},
		{
			dns.Question{Name: "testhost.", Qtype: dns.TypeAAAA},
			[]dns.RR{&dns.AAAA{
				Hdr: dns.RR_Header{
					Name:   "testhost.",
					Rrtype: dns.TypeAAAA,
					Class:  dns.ClassINET,
					Ttl:    120,
				},
				AAAA: net.ParseIP("2620:0:1000:1900:b0c2:d0b2:c411:18bc"),
			}},
		},
	} {
		if got := s.Records(test.q); !reflect.DeepEqual(got, test.want) {
			t.Errorf("hostname query failed: s.Records(%v) = %v, want %v", test.q, got, test.want)
		}
	}
}

func TestMDNSService_serviceEnum_PTR(t *testing.T) {
	s := makeService(t)
	q := dns.Question{
		Name:  "_services._dns-sd._udp.local.",
		Qtype: dns.TypePTR,
	}
	recs := s.Records(q)
	if len(recs) != 1 {
		t.Fatalf("bad: %v", recs)
	}
	if ptr, ok := recs[0].(*dns.PTR); !ok {
		t.Errorf("recs[0] should be PTR record, got: %v, all records: %v", recs[0], recs)
	} else if got, want := ptr.Ptr, "_http._tcp.local."; got != want {
		t.Fatalf("bad PTR record %v: got %v, want %v", ptr, got, want)
	}
}<|MERGE_RESOLUTION|>--- conflicted
+++ resolved
@@ -10,16 +10,6 @@
 )
 
 func makeService(t *testing.T) *MDNSService {
-<<<<<<< HEAD
-	m := &MDNSService{
-		Instance: "hostname.",
-		Service:  "_http._tcp.",
-		Port:     80,
-		Info:     "Local web server",
-		Domain:   "local.",
-	}
-	if err := m.Init(); err != nil {
-=======
 	return makeServiceWithServiceName(t, "_http._tcp")
 }
 
@@ -34,7 +24,6 @@
 		[]string{"Local web server"}) // TXT
 
 	if err != nil {
->>>>>>> c01b6b75
 		t.Fatalf("err: %v", err)
 	}
 
@@ -91,13 +80,8 @@
 		Qtype: dns.TypeANY,
 	}
 	recs := s.Records(q)
-<<<<<<< HEAD
-	if len(recs) != 5 {
-		t.Fatalf("bad: %v", recs)
-=======
 	if got, want := len(recs), 5; got != want {
 		t.Fatalf("got %d records, want %d: %v", got, want, recs)
->>>>>>> c01b6b75
 	}
 
 	if ptr, ok := recs[0].(*dns.PTR); !ok {
@@ -113,21 +97,10 @@
 		t.Errorf("recs[2] should be A record, got: %v, all records: %v", recs[2], recs)
 	}
 	if _, ok := recs[3].(*dns.AAAA); !ok {
-<<<<<<< HEAD
-		t.Fatalf("bad: %v", recs[3])
-	}
-	if _, ok := recs[4].(*dns.TXT); !ok {
-		t.Fatalf("bad: %v", recs[4])
-	}
-
-	if ptr.Ptr != s.instanceAddr {
-		t.Fatalf("bad: %v", recs[0])
-=======
 		t.Errorf("recs[3] should be AAAA record, got: %v, all records: %v", recs[3], recs)
 	}
 	if _, ok := recs[4].(*dns.TXT); !ok {
 		t.Errorf("recs[4] should be TXT record, got: %v, all records: %v", recs[4], recs)
->>>>>>> c01b6b75
 	}
 
 	q.Qtype = dns.TypePTR
@@ -200,11 +173,7 @@
 	if !ok {
 		t.Fatalf("bad: %v", recs[0])
 	}
-<<<<<<< HEAD
-	if !bytes.Equal(a.A, s.ipv4Addr) {
-=======
 	if !bytes.Equal(a.A, []byte{192, 168, 0, 42}) {
->>>>>>> c01b6b75
 		t.Fatalf("bad: %v", recs[0])
 	}
 }
@@ -223,15 +192,11 @@
 	if !ok {
 		t.Fatalf("bad: %v", recs[0])
 	}
-<<<<<<< HEAD
-	if !bytes.Equal(a4.AAAA, s.ipv6Addr) {
-=======
 	ip6 := net.ParseIP("2620:0:1000:1900:b0c2:d0b2:c411:18bc")
 	if got := len(ip6); got != net.IPv6len {
 		t.Fatalf("test IP failed to parse (len = %d, want %d)", got, net.IPv6len)
 	}
 	if !bytes.Equal(a4.AAAA, ip6) {
->>>>>>> c01b6b75
 		t.Fatalf("bad: %v", recs[0])
 	}
 }
