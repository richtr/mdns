--- conflicted
+++ resolved
@@ -23,18 +23,6 @@
 
 // MDNSService is used to export a named service by implementing a Zone
 type MDNSService struct {
-<<<<<<< HEAD
-	Instance string // Instance name (e.g. host name)
-	Service  string // Service name (e.g. _http._tcp.)
-	Port     int    // Service Port
-	Info     string // Service info served as a TXT record
-	Domain   string // If blank, assumes "local"
-
-	HostName string   // Host machine DNS name
-
-	ipv4Addr net.IP // Host machine IPv4 address
-	ipv6Addr net.IP // Host machine IPv6 address
-=======
 	Instance string   // Instance name (e.g. "hostService name")
 	Service  string   // Service name (e.g. "_http._tcp.")
 	Domain   string   // If blank, assumes "local"
@@ -42,11 +30,13 @@
 	Port     int      // Service Port
 	IPs      []net.IP // IP addresses for the service's host
 	TXT      []string // Service TXT records
->>>>>>> c01b6b75
 
 	serviceAddr  string // Fully qualified service address
 	instanceAddr string // Fully qualified instance address
 	enumAddr     string // _services._dns-sd._udp.<domain>
+
+	ipv4Addr net.IP // Host machine IPv4 address
+	ipv6Addr net.IP // Host machine IPv6 address
 }
 
 // validateFQDN returns an error if the passed string is not a fully qualified
@@ -81,47 +71,6 @@
 	if service == "" {
 		return nil, fmt.Errorf("missing service name")
 	}
-<<<<<<< HEAD
-	if m.Port == 0 {
-		return fmt.Errorf("Missing service port")
-	}
-
-	// Get host information
-	hostName, err := os.Hostname()
-	if err == nil {
-		m.HostName = fmt.Sprintf("%s.", hostName)
-
-		addrs, err := net.LookupIP(m.HostName)
-		if err != nil {
-			// Try appending the host domain suffix and lookup again
-			// (required for Linux-based hosts)
-			tmpHostName := fmt.Sprintf("%s%s.", m.HostName, m.Domain)
-
-			addrs, err = net.LookupIP(tmpHostName)
-
-			if err != nil {
-				return fmt.Errorf("Could not determine host IP addresses for %s", m.HostName)
-			}
-		}
-
-		for i := 0; i < len(addrs); i++ {
-			if ipv4 := addrs[i].To4(); ipv4 != nil {
-				m.ipv4Addr = addrs[i]
-			} else if ipv6 := addrs[i].To16(); ipv6 != nil {
-				m.ipv6Addr = addrs[i]
-			}
-		}
-	} else {
-		return fmt.Errorf("Could not determine host")
-	}
-
-	// Create the full addresses
-	m.serviceAddr = fmt.Sprintf("%s.%s.",
-		trimDot(m.Service), trimDot(m.Domain))
-	m.instanceAddr = fmt.Sprintf("%s.%s",
-		trimDot(m.Instance), m.serviceAddr)
-	return nil
-=======
 	if port == 0 {
 		return nil, fmt.Errorf("missing service port")
 	}
@@ -180,7 +129,6 @@
 		instanceAddr: fmt.Sprintf("%s.%s.%s.", instance, trimDot(service), trimDot(domain)),
 		enumAddr:     fmt.Sprintf("_services._dns-sd._udp.%s.", trimDot(domain)),
 	}, nil
->>>>>>> c01b6b75
 }
 
 // trimDot is used to trim the dots from the start or end of a string
@@ -276,36 +224,6 @@
 		return recs
 
 	case dns.TypeA:
-<<<<<<< HEAD
-		// Only handle if we have a ipv4 addr
-		if m.ipv4Addr == nil {
-			return nil
-		}
-		a := &dns.A{
-			Hdr: dns.RR_Header{
-				Name:   m.HostName,
-				Rrtype: dns.TypeA,
-				Class:  dns.ClassINET,
-				Ttl:    defaultTTL,
-			},
-			A: m.ipv4Addr,
-		}
-		return []dns.RR{a}
-
-	case dns.TypeAAAA:
-		// Only handle if we have a ipv6 addr
-		if m.ipv6Addr == nil {
-			return nil
-		}
-		a4 := &dns.AAAA{
-			Hdr: dns.RR_Header{
-				Name:   m.HostName,
-				Rrtype: dns.TypeAAAA,
-				Class:  dns.ClassINET,
-				Ttl:    defaultTTL,
-			},
-			AAAA: m.ipv6Addr,
-=======
 		var rr []dns.RR
 		for _, ip := range m.IPs {
 			if ip4 := ip.To4(); ip4 != nil {
@@ -344,7 +262,6 @@
 					AAAA: ip16,
 				})
 			}
->>>>>>> c01b6b75
 		}
 		return rr
 
